--- conflicted
+++ resolved
@@ -195,18 +195,6 @@
      "name": "stdout",
      "output_type": "stream",
      "text": [
-<<<<<<< HEAD
-      "1. 線形変換とは何ですか？\n",
-      "2. 写像の合成とは何を意味しますか？\n",
-      "3. ベクトルと行列はどのように関連していますか？\n",
-      "4. Pythonで線形代数の問題を計算するためにはどのようなライブラリが利用できますか？\n",
-      "5. ベクトル空間の次元とは何を意味しますか？\n",
-      "6. 核(Ker)とは何ですか？\n",
-      "7. 教科書p.114〜p.118の内容を簡単に説明してください。\n",
-      "8. 連立一次方程式と線形代数の関連性について説明してください。\n",
-      "9. 線形代数の基本的な理論はデータサイエンスにどのように応用されますか？\n",
-      "10. ベクトルと行列の演算が実世界の問題解決に役立つ具体的な例を挙げてください。\n"
-=======
       "1. 線形代数において、ベクトルとは何を指しますか？\n",
       "2. 線形写像とは何ですか？具体的な例を説明してください。\n",
       "3. ベクトルに対する線形変換とは何ですか？\n",
@@ -217,7 +205,6 @@
       "8. 線形代数における連続した一次方程式の解き方について説明してください。\n",
       "9. 線形代数を活用したリアルワールドのアプリケーションは何が考えられますか？\n",
       "10. Pythonで線形代数の問題を解く際の一般的な手法について説明してください。\n"
->>>>>>> 9296b925
      ]
     }
    ],
@@ -254,11 +241,7 @@
      "name": "stdout",
      "output_type": "stream",
      "text": [
-<<<<<<< HEAD
-      "私は疑似逆行列についての情報を持っていません。それについての詳細な情報を提供するためには検索が必要です。\n"
-=======
       "私は疑似逆行列についての具体的な知識を持っていません。検索機能を使用することができないため、セキュリティ上の理由から詳細な説明は提供できません。あなたの質問に対する疑似逆行列の詳細な説明を得るためには、信頼できる資料や参考書籍を調べてみてください。\n"
->>>>>>> 9296b925
      ]
     }
    ],
@@ -272,11 +255,7 @@
   },
   {
    "cell_type": "code",
-<<<<<<< HEAD
-   "execution_count": 8,
-=======
    "execution_count": null,
->>>>>>> 9296b925
    "metadata": {
     "colab": {
      "base_uri": "https://localhost:8080/",
@@ -309,11 +288,7 @@
      "output_type": "stream",
      "text": [
       "* Running on local URL:  http://127.0.0.1:7860\n",
-<<<<<<< HEAD
-      "* Running on public URL: https://8b47bf51d73a5516b2.gradio.live\n",
-=======
       "* Running on public URL: https://281b2fb5562b54719d.gradio.live\n",
->>>>>>> 9296b925
       "\n",
       "This share link expires in 1 week. For free permanent hosting and GPU upgrades, run `gradio deploy` from the terminal in the working directory to deploy to Hugging Face Spaces (https://huggingface.co/spaces)\n"
      ]
@@ -321,11 +296,7 @@
     {
      "data": {
       "text/html": [
-<<<<<<< HEAD
-       "<div><iframe src=\"https://8b47bf51d73a5516b2.gradio.live\" width=\"100%\" height=\"500\" allow=\"autoplay; camera; microphone; clipboard-read; clipboard-write;\" frameborder=\"0\" allowfullscreen></iframe></div>"
-=======
        "<div><iframe src=\"https://281b2fb5562b54719d.gradio.live\" width=\"100%\" height=\"500\" allow=\"autoplay; camera; microphone; clipboard-read; clipboard-write;\" frameborder=\"0\" allowfullscreen></iframe></div>"
->>>>>>> 9296b925
       ],
       "text/plain": [
        "<IPython.core.display.HTML object>"
@@ -433,11 +404,7 @@
      "name": "stderr",
      "output_type": "stream",
      "text": [
-<<<<<<< HEAD
-      "C:\\Users\\Takayama Ryuji\\AppData\\Local\\Temp\\ipykernel_21052\\350495278.py:58: UserWarning: You have not specified a value for the `type` parameter. Defaulting to the 'tuples' format for chatbot messages, but this is deprecated and will be removed in a future version of Gradio. Please set type='messages' instead, which uses openai-style dictionaries with 'role' and 'content' keys.\n",
-=======
       "/var/folders/nq/n3nkdz2558g2zjbwzth6xy700000gn/T/ipykernel_73588/350495278.py:58: UserWarning: You have not specified a value for the `type` parameter. Defaulting to the 'tuples' format for chatbot messages, but this is deprecated and will be removed in a future version of Gradio. Please set type='messages' instead, which uses openai-style dictionaries with 'role' and 'content' keys.\n",
->>>>>>> 9296b925
       "  chatbot = gr.ChatInterface(fn=chat_with_ai, chatbot=gr.Chatbot())\n",
       "c:\\Users\\Takayama Ryuji\\AppData\\Local\\Programs\\Python\\Python313\\Lib\\site-packages\\gradio\\chat_interface.py:321: UserWarning: The gr.ChatInterface was not provided with a type, so the type of the gr.Chatbot, 'tuples', will be used.\n",
       "  warnings.warn(\n"
@@ -448,11 +415,7 @@
      "output_type": "stream",
      "text": [
       "* Running on local URL:  http://127.0.0.1:7861\n",
-<<<<<<< HEAD
-      "* Running on public URL: https://860667655b92289bd1.gradio.live\n",
-=======
       "* Running on public URL: https://a6aed4215b1e517d29.gradio.live\n",
->>>>>>> 9296b925
       "\n",
       "This share link expires in 1 week. For free permanent hosting and GPU upgrades, run `gradio deploy` from the terminal in the working directory to deploy to Hugging Face Spaces (https://huggingface.co/spaces)\n"
      ]
@@ -460,11 +423,7 @@
     {
      "data": {
       "text/html": [
-<<<<<<< HEAD
-       "<div><iframe src=\"https://860667655b92289bd1.gradio.live\" width=\"100%\" height=\"500\" allow=\"autoplay; camera; microphone; clipboard-read; clipboard-write;\" frameborder=\"0\" allowfullscreen></iframe></div>"
-=======
        "<div><iframe src=\"https://a6aed4215b1e517d29.gradio.live\" width=\"100%\" height=\"500\" allow=\"autoplay; camera; microphone; clipboard-read; clipboard-write;\" frameborder=\"0\" allowfullscreen></iframe></div>"
->>>>>>> 9296b925
       ],
       "text/plain": [
        "<IPython.core.display.HTML object>"
